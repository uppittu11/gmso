import warnings

import numpy as np
import unyt as u
from boltons.setutils import IndexedSet

from gmso.core.atom import Atom
from gmso.core.bond import Bond
from gmso.core.angle import Angle
from gmso.core.dihedral import Dihedral
from gmso.core.improper import Improper
from gmso.core.parametric_potential import ParametricPotential
from gmso.core.atom_type import AtomType
from gmso.core.bond_type import BondType
from gmso.core.angle_type import AngleType
from gmso.core.dihedral_type import DihedralType
from gmso.core.improper_type import ImproperType
from gmso.utils.connectivity import identify_connections as _identify_connections
from gmso.utils._constants import ATOM_TYPE_DICT, BOND_TYPE_DICT, ANGLE_TYPE_DICT, DIHEDRAL_TYPE_DICT, IMPROPER_TYPE_DICT
from gmso.exceptions import GMSOError


class Topology(object):
    """A topology.

    A topology represents a chemical structure wherein lie the collection
    of sites which together form a chemical structure containing connections
    (gmso.Bond, gmso.Angle and gmso.Dihedral (along with their associated types).
    A topology is the fundamental data structure in GMSO, from which we can gather
    various information about the chemical structure and apply a forcefield
    before converting the structure into a format familiar to various simulation
    engines.

    Parameters
    ----------
    name : str, optional, default='Topology'
        A name for the Topology.
    box : gmso.Box, optional, default=None
        A gmso.Box object bounding the topology

    Attributes
    ----------
    typed : bool
        True if the topology is typed

    combining_rule : str, ['lorentz', 'geometric']
        The combining rule for the topology, can be either 'lorentz' or 'geometric'

    n_sites : int
        Number of sites in the topology

    n_connections : int
        Number of connections in the topology (Bonds, Angles, Dihedrals, Impropers)

    n_bonds : int
        Number of bonds in the topology

    n_angles: int
        Number of angles in the topology

    n_dihedrals : int
        Number of dihedrals in the topology

    n_impropers : int
        Number of impropers in the topology

    n_subtops : int
        Number of subtopolgies in the topology

    connections : tuple of gmso.Connection objects
        A collection of bonds, angles, dihedrals, and impropers in the topology

    bonds : tuple of gmso.Bond objects
        A collection of bonds in the topology

    angles : tuple of gmso.Angle objects
        A collection of angles in the topology

    dihedrals : tuple of gmso.Dihedral objects
        A collection of dihedrals in the topology

    impropers : tuple of gmso.Improper objects
        A collection of impropers in the topology

    connection_types : tuple of gmso.Potential objects
        A collection of BondTypes, AngleTypes, DihedralTypes, and ImproperTypes in the topology

    atom_types : tuple of gmso.AtomType objects
        A collection of AtomTypes in the topology

    bond_types : tuple of gmso.BondType objects
        A collection of BondTypes in the topology

    angle_types : tuple of gmso.AngleType objects
        A collection go AngleTypes in the topology

    dihedral_types : tuple of gmso.DihedralType objects
        A collection of DihedralTypes in the topology

    improper_types : tuple of gmso.ImproperType objects
        A collection of ImproperTypes in the topology

    atom_type_expressions : list of gmso.AtomType.expression objects
        A collection of all the expressions for the AtomTypes in topology

    connection_type_expressions : list of gmso.Potential.expression objects
        A collection of all the expressions for the Potential objects in the topology that represent a connection type

    bond_type_expressions : list of gmso.BondType.expression objects
        A collection of all the expressions for the BondTypes in topology

    angle_type_expressions : list of gmso.AngleType.expression objects
        A collection of all the expressions for the AngleTypes in topology

    dihedral_type_expressions : list of gmso.DihedralType.expression objects
        A collection of all the expression for the DihedralTypes in the topology

    improper_type_expressions : list of gmso.ImproperType.expression objects
        A collection of all the expression for the ImproperTypes in the topology

    See Also
    --------
    gmso.SubTopology :
        A topology within a topology
    """
    def __init__(self, name="Topology", box=None):
        if name is not None:
            self._name = name
        else:
            self._name = "Topology"

        self._box = box
        self._sites = IndexedSet()
        self._typed = False
        self._connections = IndexedSet()
        self._bonds = IndexedSet()
        self._angles = IndexedSet()
        self._dihedrals = IndexedSet()
        self._impropers = IndexedSet()
        self._subtops = IndexedSet()
        self._atom_types = {}
        self._atom_types_idx = {}
        self._connection_types = {}
        self._bond_types = {}
        self._bond_types_idx = {}
        self._angle_types = {}
        self._angle_types_idx = {}
        self._dihedral_types = {}
        self._dihedral_types_idx = {}
        self._improper_types = {}
        self._improper_types_idx = {}
        self._combining_rule = 'lorentz'
        self._set_refs = {
            ATOM_TYPE_DICT: self._atom_types,
            BOND_TYPE_DICT: self._bond_types,
            ANGLE_TYPE_DICT: self._angle_types,
            DIHEDRAL_TYPE_DICT: self._dihedral_types,
            IMPROPER_TYPE_DICT: self._improper_types,
        }

        self._index_refs = {
            ATOM_TYPE_DICT: self._atom_types_idx,
            BOND_TYPE_DICT: self._bond_types_idx,
            ANGLE_TYPE_DICT: self._angle_types_idx,
            DIHEDRAL_TYPE_DICT: self._dihedral_types_idx,
            IMPROPER_TYPE_DICT: self._improper_types_idx
        }


    @property
    def name(self):
        return self._name

    @name.setter
    def name(self, name):
        self._name = str(name) if name else None

    @property
    def box(self):
        return self._box

    @box.setter
    def box(self, box):
        self._box = box

    @property
    def typed(self):
        return self._typed

    @typed.setter
    def typed(self, typed):
        self._typed = typed

    @property
    def combining_rule(self):
        return self._combining_rule

    @combining_rule.setter
    def combining_rule(self, rule):
        if rule not in ['lorentz', 'geometric']:
            raise GMSOError('Combining rule must be `lorentz` or `geometric`')
        self._combining_rule = rule

    @property
    def positions(self):
        xyz = np.empty(shape=(self.n_sites, 3)) * u.nm
        for i, site in enumerate(self._sites):
            xyz[i, :] = site.position
        return xyz

    @property
    def n_sites(self):
        return len(self.sites)

    @property
    def n_connections(self):
        return len(self.connections)

    @property
    def n_bonds(self):
        return len(self.bonds)

    @property
    def n_angles(self):
        return len(self.angles)

    @property
    def n_dihedrals(self):
        return len(self.dihedrals)

    @property
    def n_impropers(self):
        return len(self.impropers)

    @property
    def subtops(self):
        return self._subtops

    @property
    def n_subtops(self):
        return len(self._subtops)

    @property
    def sites(self):
        return tuple(self._sites)

    @property
    def connections(self):
        return tuple(self._connections)

    @property
    def bonds(self):
        return tuple(self._bonds)

    @property
    def angles(self):
        return tuple(self._angles)

    @property
    def dihedrals(self):
        return tuple(self._dihedrals)

    @property
    def impropers(self):
        return tuple(self._impropers)

    @property
    def atom_types(self):
        return tuple(self._atom_types.values())

    @property
    def connection_types(self):
        return tuple(self._connection_types.values())

    @property
    def bond_types(self):
        return tuple(self._bond_types.values())

    @property
    def angle_types(self):
        return tuple(self._angle_types.values())

    @property
    def dihedral_types(self):
        return tuple(self._dihedral_types.values())

    @property
    def improper_types(self):
        return tuple(self._improper_types.values())

    @property
    def atom_type_expressions(self):
        return list(set([atype.expression for atype in self.atom_types]))

    @property
    def connection_type_expressions(self):
        return list(set([contype.expression for contype in self.connection_types]))

    @property
    def bond_type_expressions(self):
        return list(set([btype.expression for btype in self.bond_types]))

    @property
    def angle_type_expressions(self):
        return list(set([atype.expression for atype in self.angle_types]))

    @property
    def dihedral_type_expressions(self):
        return list(set([atype.expression for atype in self.dihedral_types]))

    @property
    def improper_type_expressions(self):
        return list(set([atype.expression for atype in self.improper_types]))

    def add_site(self, site, update_types=True):
        """Add a site to the topology

        This method will add a site to the existing topology, since
        sites are stored in an indexed set, adding redundant site
        will have no effect. If the update_types parameter is set to
        true (default behavior), this method will also check if there
        is an gmso.AtomType associated with the site and it to the
        topology's AtomTypes collection.

        Parameters
        -----------
        site : gmso.core.Site
            Site to be added to this topology
        update_types : (bool), default=True
            If true, add this site's atom type to the topology's set of AtomTypes
        """
        self._sites.add(site)
        if update_types and site.atom_type:
            site.atom_type.topology = self
            if site.atom_type in self._atom_types:
                site.atom_type = self._atom_types[site.atom_type]
            else:
                self._atom_types[site.atom_type] = site.atom_type
                self._atom_types_idx[site.atom_type] = len(self._atom_types) - 1
            self.is_typed(updated=False)

    def update_sites(self):
        """Update the sites of the topology.

        This method will update the sites in the topology
        based on the connection members, For example- if you
        add a bond to a topology, without adding the constituent
        sites, this method can be called to add the sites which are the
        connection members of the bond as shown below.

            >>> import gmso
            >>> site1 = gmso.Site(name='MySite1')
            >>> site2 = gmso.Site(name='MySite2')
            >>> bond1 = gmso.Bond(name='site1-site2', connection_members=[site1, site2])
            >>> this_topology = gmso.Topology('TwoSitesTopology')
            >>> this_topology.add_connection(bond1)
            >>> this_topology.update_sites()

        See Also
        --------
        gmso.Topology.add_site : Add a site to the topology.
        gmso.Topology.add_connection : Add a Bond, an Angle or a Dihedral to the topology.
        gmso.Topology.update_topology : Update the entire topology.
        """
        for connection in self.connections:
            for member in connection.connection_members:
                if member not in self._sites:
                    self.add_site(member)

    def add_connection(self, connection, update_types=True):
        """Add a gmso.Connection object to the topology.

        This method will add a gmso.Connection object to the
        topology, it can be used to generically include any
        Connection object i.e. Bond or Angle or Dihedral to
        the topology. According to the type of object added,
        the equivalent collection in the topology is updated.
        For example- If you add a Bond, this method will update
        topology.connections and topology.bonds object. Additionally,
        if update_types is True (default behavior), it will also
        update any Potential objects associated with the connection.

        Parameters
        ----------
        connection : one of gmso.Connection, gmso.Bond, gmso.Angle, gmso.Dihedral, or gmso.Improper object
        update_types : bool, default=True
            If True also add any Potential object associated with connection to the
            topology.
        """
        for conn_member in connection.connection_members:
            if conn_member not in self.sites:
                self.add_site(conn_member)
        self._connections.add(connection)
        if isinstance(connection, Bond):
            self._bonds.add(connection)
        if isinstance(connection, Angle):
            self._angles.add(connection)
        if isinstance(connection, Dihedral):
            self._dihedrals.add(connection)
        if isinstance(connection, Improper):
            self._impropers.add(connection)
        if update_types:
            self.update_connection_types()

<<<<<<< HEAD
    def identify_connections(self):
        _identify_connections(self)

    def update_connections(self, update_types=False):
        """Update the topology's connections(bonds, angles, dihedrals, impropers) from its sites.

        This method takes all the sites in the current topology and if any connection
        (Bond, Angle, Dihedral) is present in the site but not in the topology's connection
        collection, this method will add to that collection. If update_types is True (default
        behavior is False), this method will also add the Potential objects(AtomType, BondType,
        AngleType, DihedralType) to the topology's respective collection.

        Parameters
        ----------
        update_types : bool, default=False

        See Also
        --------
        gmso.Topology.update_sites :
            Update the sites in the topology to reflect any added connection's sites
        gmso.Topology.add_connection : Add a Bond, an Angle or a Dihedral to the topology.
        gmso.Topology.add_site : Add a site to the topology.
        gmso.Topology.update_connection_types :
            Update the connection types based on the connection collection in the topology.
        gmso.Topology.update_topology : Update the entire topology.

        """
        for site in self.sites:
            for conn in site.connections:
                if conn not in self.connections:
                    self.add_connection(conn, update_types=False)
        if update_types:
            self.update_connection_types()
            self.is_typed()

    def update_bonds(self, update_types=False):
        """Uses gmso.Topology.update_connections to update bonds in the topology.

        This method is an alias for gmso.Topology.update_connections.

        See Also
        --------
        gmso.Topology.update_connections : Update all the Bonds, Angles, Dihedrals, and Impropers in the topology.
        """
        self.update_connections(update_types)

    def update_angles(self, update_types=False):
        """Uses gmso.Topology.update_connections to update angles in the topology.

        This method is an alias for gmso.Topology.update_connections.

        See Also
        --------
        gmso.Topology.update_connections : Update all the Bonds, Angles, Dihedrals, and Impropers in the topology.
        """
        self.update_connections(update_types)

    def update_dihedrals(self, update_types=False):
        """Uses gmso.Topology.update_connections to update dihedrals in the topology.

        This method is an alias for gmso.Topology.update_connections.

        See Also
        --------
        gmso.Topology.update_connections : Update all the Bonds, Angles, Dihedrals, and Impropers in the topology.
        """
        self.update_connections(update_types)

    def update_impropers(self, update_types=False):
        """Uses gmso.Topology.update_connections to update impropers in the topology.

        This method is an alias for gmso.Topology.update_connections.

        See Also
        --------
        gmso.Topology.update_connections : Update all the Bonds, Angles, Dihedrals, and Impropers in the topology.
        """
        self.update_connections(update_types)

=======
>>>>>>> a6570423
    def update_connection_types(self):
        """Update the connection types based on the connection collection in the topology.

        This method looks into all the connection objects (Bonds, Angles, Dihedrals, Impropers) to
        check if any Potential object (BondType, AngleType, DihedralType, ImproperType) is not in the
        topology's respective collection and will add those objects there.

        See Also
        --------
        gmso.Topology.update_atom_types : Update atom types in the topology.
        """
        for c in self.connections:
            if c.connection_type is None:
                warnings.warn('Non-parametrized Connection {} detected'.format(c))
            elif not isinstance(c.connection_type, ParametricPotential):
                raise GMSOError('Non-Potential {} found'
                                    'in Connection {}'.format(c.connection_type, c))
            elif c.connection_type not in self._connection_types:
                c.connection_type.topology = self
                self._connection_types[c.connection_type] = c.connection_type
                if isinstance(c.connection_type, BondType):
                    self._bond_types[c.connection_type] = c.connection_type
                    self._bond_types_idx[c.connection_type] = len(self._bond_types) - 1
                if isinstance(c.connection_type, AngleType):
                    self._angle_types[c.connection_type] = c.connection_type
                    self._angle_types_idx[c.connection_type] = len(self._angle_types) - 1
                if isinstance(c.connection_type, DihedralType):
                    self._dihedral_types[c.connection_type] = c.connection_type
                    self._dihedral_types_idx[c.connection_type] = len(self._dihedral_types) - 1
                if isinstance(c.connection_type, ImproperType):
                    self._improper_types[c.connection_type] = c.connection_type
                    self._improper_types_idx[c.connection_type] = len(self._improper_types) - 1
            elif c.connection_type in self.connection_types:
                if isinstance(c.connection_type, BondType):
                    c.connection_type = self._bond_types[c.connection_type]
                if isinstance(c.connection_type, AngleType):
                    c.connection_type = self._angle_types[c.connection_type]
                if isinstance(c.connection_type, DihedralType):
                    c.connection_type = self._dihedral_types[c.connection_type]
                if isinstance(c.connection_type, ImproperType):
                    c.connection_type = self._improper_types[c.connection_type]

    def update_atom_types(self):
        """Update atom types in the topology

        This method checks all the sites in the topology which have an
        associated AtomType and if that AtomType is not in the topology's
        AtomTypes collection, it will add it there.

        See Also:
        ---------
        gmso.Topology.update_connection_types :
            Update the connection types based on the connection collection in the topology
        """
        for site in self._sites:
            if site.atom_type is None:
                warnings.warn('Non-parametrized site detected {}'.format(site))
            elif not isinstance(site.atom_type, AtomType):
                raise GMSOError('Non AtomType instance found in site {}'.format(site))
            elif site.atom_type not in self._atom_types:
                site.atom_type.topology = self
                self._atom_types[site.atom_type] = site.atom_type
                self._atom_types_idx[site.atom_type] = len(self._atom_types) - 1
            elif site.atom_type in self._atom_types:
                site.atom_type = self._atom_types[site.atom_type]
        self.is_typed(updated=True)

    def add_subtopology(self, subtop):
        """Add a sub-topology to this topology

        This methods adds a gmso.Core.SubTopology object to the topology
        All the sites in this sub-topology are added to the collection of current
        sites in this topology.

        Parameters
        ----------
        subtop : gmso.SubTopology
            The sub-topology object to be added.

        See Also
        --------
        gmso.SubTopology : A topology within a topology
        """
        self._subtops.add(subtop)
        subtop.parent = self
        self._sites.union(subtop.sites)

    def is_typed(self, updated=False):
        if not updated:
            self.update_connection_types()
            self.update_atom_types()

        if len(self.atom_types) > 0 or len(self.connection_types) > 0:
            self._typed = True
        else:
            self._typed = False
        return self._typed

    def update_angle_types(self):
        """Uses gmso.Topology.update_connection_types to update AngleTypes in the topology.

        This method is an alias for gmso.Topology.update_connection_types.

        See Also
        --------
        gmso.Topology.update_connection_types :
            Update the connection types based on the connection collection in the topology.
        """
        self.update_connection_types()

    def update_bond_types(self):
        """Uses gmso.Topology.update_connection_types to update BondTypes in the topology.

        This method is an alias for gmso.Topology.update_connection_types.

        See Also
        --------
        gmso.Topology.update_connection_types :
            Update the connection types based on the connection collection in the topology.
        """
        self.update_connection_types()

    def update_dihedral_types(self):
        """Uses gmso.Topology.update_connection_types to update DihedralTypes in the topology.

        This method is an alias for gmso.Topology.update_connection_types.

        See Also
        --------
        gmso.Topology.update_connection_types :
            Update the connection types based on the connection collection in the topology.
        """
        self.update_connection_types()

    def update_improper_types(self):
        """Uses gmso.Topology.update_connection_types to update ImproperTypes in the topology.

        This method is an alias for gmso.Topology.update_connection_types.

        See Also
        --------
        gmso.Topology.update_connection_types :
            Update the connection types based on the connection collection in the topology.
        """
        self.update_connection_types()

    def update_topology(self):
        """Update the entire topology"""
        self.update_sites()
        self.update_atom_types()
        self.update_connection_types()
        self.is_typed(updated=True)

    def get_index(self, member):
        """Get index of a member in the topology

        Parameters
        ----------
        member : gmso Topology objects
            The member to for which to return index for.
            `member` can be of type gmso.Site, gmso.Bond, gmso.Angle, gmso.Dihedral, gmso.Improper,
            gmso.AtomType, gmso.BondType, gmso.AngleType, gmso.DihedralType or gmso.ImproperType.

        Returns
        -------
        int
            The index of the member in the topology's collection objects
        """
        refs = {
            Atom: self._sites,
            Bond: self._bonds,
            Angle: self._angles,
            Dihedral: self._dihedrals,
            Improper: self._impropers,
            AtomType: self._atom_types_idx,
            BondType: self._bond_types_idx,
            AngleType: self._angle_types_idx,
            DihedralType: self._dihedral_types_idx,
            ImproperType: self._improper_types_idx
        }

        member_type = type(member)

        if member_type not in refs.keys():
            raise TypeError(f'Cannot index member of type {member_type.__name__}')

        try:
            index = refs[member_type].index(member)
        except AttributeError:
            index = refs[member_type][member]

        return index

    def _reindex_connection_types(self, ref):
        if ref not in self._index_refs:
            raise GMSOError(f'cannot reindex {ref}. It should be one of '
                            f'{ANGLE_TYPE_DICT}, {BOND_TYPE_DICT}, '
                            f'{ANGLE_TYPE_DICT}, {DIHEDRAL_TYPE_DICT}, {IMPROPER_TYPE_DICT}')
        for i, ref_member in enumerate(self._set_refs[ref].keys()):
            self._index_refs[ref][ref_member] = i

    def __repr__(self):
        descr = list('<')
        descr.append(self.name + ' ')
        descr.append('{:d} sites, '.format(self.n_sites))
        descr.append('{:d} connections, '.format(self.n_connections))
        descr.append('id: {}>'.format(id(self)))

        return ''.join(descr)

<|MERGE_RESOLUTION|>--- conflicted
+++ resolved
@@ -402,88 +402,10 @@
         if update_types:
             self.update_connection_types()
 
-<<<<<<< HEAD
+
     def identify_connections(self):
         _identify_connections(self)
 
-    def update_connections(self, update_types=False):
-        """Update the topology's connections(bonds, angles, dihedrals, impropers) from its sites.
-
-        This method takes all the sites in the current topology and if any connection
-        (Bond, Angle, Dihedral) is present in the site but not in the topology's connection
-        collection, this method will add to that collection. If update_types is True (default
-        behavior is False), this method will also add the Potential objects(AtomType, BondType,
-        AngleType, DihedralType) to the topology's respective collection.
-
-        Parameters
-        ----------
-        update_types : bool, default=False
-
-        See Also
-        --------
-        gmso.Topology.update_sites :
-            Update the sites in the topology to reflect any added connection's sites
-        gmso.Topology.add_connection : Add a Bond, an Angle or a Dihedral to the topology.
-        gmso.Topology.add_site : Add a site to the topology.
-        gmso.Topology.update_connection_types :
-            Update the connection types based on the connection collection in the topology.
-        gmso.Topology.update_topology : Update the entire topology.
-
-        """
-        for site in self.sites:
-            for conn in site.connections:
-                if conn not in self.connections:
-                    self.add_connection(conn, update_types=False)
-        if update_types:
-            self.update_connection_types()
-            self.is_typed()
-
-    def update_bonds(self, update_types=False):
-        """Uses gmso.Topology.update_connections to update bonds in the topology.
-
-        This method is an alias for gmso.Topology.update_connections.
-
-        See Also
-        --------
-        gmso.Topology.update_connections : Update all the Bonds, Angles, Dihedrals, and Impropers in the topology.
-        """
-        self.update_connections(update_types)
-
-    def update_angles(self, update_types=False):
-        """Uses gmso.Topology.update_connections to update angles in the topology.
-
-        This method is an alias for gmso.Topology.update_connections.
-
-        See Also
-        --------
-        gmso.Topology.update_connections : Update all the Bonds, Angles, Dihedrals, and Impropers in the topology.
-        """
-        self.update_connections(update_types)
-
-    def update_dihedrals(self, update_types=False):
-        """Uses gmso.Topology.update_connections to update dihedrals in the topology.
-
-        This method is an alias for gmso.Topology.update_connections.
-
-        See Also
-        --------
-        gmso.Topology.update_connections : Update all the Bonds, Angles, Dihedrals, and Impropers in the topology.
-        """
-        self.update_connections(update_types)
-
-    def update_impropers(self, update_types=False):
-        """Uses gmso.Topology.update_connections to update impropers in the topology.
-
-        This method is an alias for gmso.Topology.update_connections.
-
-        See Also
-        --------
-        gmso.Topology.update_connections : Update all the Bonds, Angles, Dihedrals, and Impropers in the topology.
-        """
-        self.update_connections(update_types)
-
-=======
->>>>>>> a6570423
     def update_connection_types(self):
         """Update the connection types based on the connection collection in the topology.
 
