--- conflicted
+++ resolved
@@ -8,12 +8,8 @@
 from gmso.core.box import Box
 from gmso.core.topology import Topology
 from gmso.core.element import Hydrogen, Oxygen
-<<<<<<< HEAD
-from gmso.core.site import Site
+from gmso.core.atom import Atom
 from gmso.core.bond import Bond
-=======
-from gmso.core.atom import Atom
->>>>>>> a6570423
 from gmso.core.angle import Angle
 from gmso.core.atom_type import AtomType
 from gmso.core.forcefield import ForceField
@@ -224,11 +220,11 @@
     @pytest.fixture
     def methane(self):
         mytop = Topology()
-        c = Site(name='c')
-        h1 = Site(name='h1')
-        h2 = Site(name='h2')
-        h3 = Site(name='h3')
-        h4 = Site(name='h4')
+        c = Atom(name='c')
+        h1 = Atom(name='h1')
+        h2 = Atom(name='h2')
+        h3 = Atom(name='h3')
+        h4 = Atom(name='h4')
         ch1 = Bond(connection_members=[c,h1])
         ch2 = Bond(connection_members=[c,h2])
         ch3 = Bond(connection_members=[c,h3])
@@ -249,15 +245,15 @@
     @pytest.fixture
     def ethane(self):
         mytop = Topology()
-        c1 = Site(name='C1')
-        h11 = Site(name='H11')
-        h12 = Site(name='H12')
-        h13 = Site(name='H13')
-
-        c2 = Site(name='C2')
-        h21 = Site(name='H21')
-        h22 = Site(name='H22')
-        h23 = Site(name='H23')
+        c1 = Atom(name='C1')
+        h11 = Atom(name='H11')
+        h12 = Atom(name='H12')
+        h13 = Atom(name='H13')
+
+        c2 = Atom(name='C2')
+        h21 = Atom(name='H21')
+        h22 = Atom(name='H22')
+        h23 = Atom(name='H23')
 
         c1h11 = Bond(connection_members=[c1, h11])
         c1h12 = Bond(connection_members=[c1, h12])
