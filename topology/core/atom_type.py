--- conflicted
+++ resolved
@@ -143,21 +143,6 @@
             warnings.warn('You supplied parameters with '
                           'unused symbols {}'.format(unused_symbols))
 
-<<<<<<< HEAD
-        # Rebuild the parameters
-        self._parameters = {
-            key: val
-            for key, val in self._parameters.items() if key in set(
-                str(sym) for sym in self.nb_function.free_symbols)
-        }
-        symbols = sympy.symbols(set(self.parameters.keys()))
-        if symbols != self.nb_function.free_symbols:
-            extra_syms = symbols ^ self.nb_function.free_symbols
-            logger.debug("NB function and parameter"
-                             " symbols do not agree,"
-                             " extraneous symbols:"
-                             " {}".format(extra_syms))
-=======
         if used_symbols != self.nb_function.free_symbols:
             symbols = sympy.symbols(set(self.parameters.keys()))
             if symbols != self.nb_function.free_symbols:
@@ -171,7 +156,6 @@
                               " symbols do not agree,"
                               " extraneous symbols:"
                               " {}".format(extra_syms))
->>>>>>> ff9a1a16
 
     def __eq__(self, other):
         name_match = (self.name == other.name)
