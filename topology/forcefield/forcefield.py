from lxml import etree

from topology.forcefield.ff_utils import (validate,
                                          parse_ff_metadata,
                                          parse_ff_atomtypes,
                                          parse_ff_connection_types)


class ForceField(object):
    """A Generic implementation of the forcefield class
    A forcefield class contains different collection of
    core type members.
    Parameters:
    ----------
    name: (str), Name of the forcefield, default 'ForceField'
    version: (str), a cannonical semantic version of the forcefield, default 1.0.0

    Attributes:
    -----------
    name: (str), Name of the forcefield
    version: (str), Version of the forcefield
    atom_types: (dict), A collection of atom types in the forcefield
    bond_types: (dict), A collection of bond types in the forcefield
    angle_types: (dict), A collection of angle types in the forcefield
    dihedral_types: (dict), A collection of dihedral types in the forcefield
    """
<<<<<<< HEAD
    def __init__(self, xml_loc=None):
        """Initialize a new ForceField
        Parameters:
        ------------
        name: str, name of the forcefield, default 'ForceField', usage optional
        version: str, version of the forcefield, default 'ForceField', usage optional
        xml_locs: iterable, list of topology's Forcefield XML Files, default None, usage optional
        """
        if xml_loc is not None:
            ff = ForceField.from_xml(xml_loc)
            self.name = ff.name
            self.version = ff.version
            self.atom_types = ff.atom_types
            self.bond_types = ff.bond_types
            self.angle_types = ff.angle_types
            self.dihedral_types = ff.dihedral_types
        else:
            self.name = 'ForceField'
            self.version = '1.0.0'
            self.atom_types = {}
            self.bond_types = {}
            self.angle_types = {}
            self.dihedral_types = {}
=======

    def __init__(self, name='ForceField', version='1.0.0'):
        """Initialize a new ForceField"""
        self.name = name
        self.version = version
        self.atom_types = {}
        self.bond_types = {}
        self.angle_types = {}
        self.dihedral_types = {}
>>>>>>> 43e479ff

    def __repr__(self):
        descr = list('<Forcefield ')
        descr.append(self.name + ' ')
        descr.append('{:d} AtomTypes, '.format(len(self.atom_types)))
        descr.append('{:d} BondTypes, '.format(len(self.bond_types)))
        descr.append('{:d} AngleTypes, '.format(len(self.angle_types)))
        descr.append('{:d} DihedralTypes, '.format(len(self.dihedral_types)))
        descr.append('id: {}>'.format(id(self)))
        return ''.join(descr)

    @property
    def atom_class_groups(self):
        """Return a dictionary of atomClasses in the Forcefield"""
        atom_types = self.atom_types.values()
        atomclass_dict = {}
        for atom_type in atom_types:
            if atom_type.atomclass is not None:
                this_atomtype_class_group = atomclass_dict.get(atom_type.atomclass, [])
                this_atomtype_class_group.append(atom_type)
        return atomclass_dict

    @classmethod
    def from_xml(cls, xml_locs):
        """Create a forcefield object from a XML File
        Parameters:
        -----------
        xml_locs: (str) or iter(str), string or iterable of strings
                  containing the forcefield XML locations

        Returns:
        --------
        topology.forcefield.ForceField object, containing all the information
            from the ForceField File
        """

        if not hasattr(xml_locs, '__iter__'):
            xml_locs = [].append(xml_locs)
        if isinstance(xml_locs, str):
            xml_locs = [xml_locs]

        versions = []
        names = []
        ff_atomtypes_list = []
        ff_bondtypes_list = []
        ff_angletypes_list = []
        ff_dihedraltypes_list = []
        atom_types_dict = {}
        bond_types_dict = {}
        angle_types_dict = {}
        dihedral_types_dict = {}

        atom_types_dict = {}
        bond_types_dict = {}
        angle_types_dict = {}
        dihedral_types_dict = {}

        for loc in xml_locs:
            validate(loc)
            ff_tree = etree.parse(loc)
            ff_el = ff_tree.getroot()
            versions.append(ff_el.attrib['version'])
            names.append(ff_el.attrib['name'])
            ff_meta_tree = ff_tree.find('FFMetaData')
<<<<<<< HEAD
            if ff_meta_tree is not None:
                ff_meta_map = parse_ff_metadata(ff_meta_tree)

            ff_atomtypes_list.extend(ff_tree.findall('AtomTypes'))
            ff_bondtypes_list.extend(ff_tree.findall('BondTypes'))
            ff_angletypes_list.extend(ff_tree.findall('AngleTypes'))
            ff_dihedraltypes_list.extend(ff_tree.findall('DihedralTypes'))

        # Consolidate AtomTypes
        for atom_types in ff_atomtypes_list:
            atom_types_dict.update(parse_ff_atomtypes(atom_types, ff_meta_map))

        # Consolidate BondTypes
        for bond_types in ff_bondtypes_list:
            bond_types_dict.update(parse_ff_connection_types(bond_types,
                                                             atom_types_dict,
                                                             child_tag='BondType'))
=======
            ff_meta_map = parse_ff_metadata(ff_meta_tree)

            ff_atomtypes_list = ff_tree.findall('AtomTypes')
            ff_bondtypes_list = ff_tree.findall('BondTypes')
            ff_angletypes_list = ff_tree.findall('AngleTypes')
            ff_dihedraltypes_list = ff_tree.findall('DihedralTypes')
>>>>>>> 43e479ff

        # Consolidate AngleTypes
        for angle_types in ff_angletypes_list:
            angle_types_dict.update(parse_ff_connection_types(angle_types,
                                                              atom_types_dict,
                                                              child_tag='AngleType'))

<<<<<<< HEAD
        # Consolidate DihedralTypes
        for dihedral_types in ff_dihedraltypes_list:
            dihedral_types_dict.update(parse_ff_connection_types(dihedral_types,
                                                                 atom_types_dict,
                                                                 child_tag='DihedralType'))

        ff = cls()
        ff.name = names[0]
        ff.version = versions[0]
=======
            # Consolidate BondTypes
            for bond_types in ff_bondtypes_list:
                bond_types_dict.update(parse_ff_connection_types(bond_types, atom_types_dict, child_tag='BondType'))

            # Consolidate AngleTypes
            for angle_types in ff_angletypes_list:
                angle_types_dict.update(parse_ff_connection_types(angle_types, atom_types_dict, child_tag='AngleType'))

            # Consolidate DihedralTypes
            for dihedral_types in ff_dihedraltypes_list:
                dihedral_types_dict.update(parse_ff_connection_types(dihedral_types,
                                                                  atom_types_dict,
                                                                  child_tag='DihedralType'))

        ff = cls(version=versions[0], name=names[0])

>>>>>>> 43e479ff
        ff.atom_types = atom_types_dict
        ff.bond_types = bond_types_dict
        ff.angle_types = angle_types_dict
        ff.dihedral_types = dihedral_types_dict
        return ff<|MERGE_RESOLUTION|>--- conflicted
+++ resolved
@@ -24,7 +24,6 @@
     angle_types: (dict), A collection of angle types in the forcefield
     dihedral_types: (dict), A collection of dihedral types in the forcefield
     """
-<<<<<<< HEAD
     def __init__(self, xml_loc=None):
         """Initialize a new ForceField
         Parameters:
@@ -48,17 +47,6 @@
             self.bond_types = {}
             self.angle_types = {}
             self.dihedral_types = {}
-=======
-
-    def __init__(self, name='ForceField', version='1.0.0'):
-        """Initialize a new ForceField"""
-        self.name = name
-        self.version = version
-        self.atom_types = {}
-        self.bond_types = {}
-        self.angle_types = {}
-        self.dihedral_types = {}
->>>>>>> 43e479ff
 
     def __repr__(self):
         descr = list('<Forcefield ')
@@ -123,7 +111,7 @@
             versions.append(ff_el.attrib['version'])
             names.append(ff_el.attrib['name'])
             ff_meta_tree = ff_tree.find('FFMetaData')
-<<<<<<< HEAD
+
             if ff_meta_tree is not None:
                 ff_meta_map = parse_ff_metadata(ff_meta_tree)
 
@@ -141,14 +129,6 @@
             bond_types_dict.update(parse_ff_connection_types(bond_types,
                                                              atom_types_dict,
                                                              child_tag='BondType'))
-=======
-            ff_meta_map = parse_ff_metadata(ff_meta_tree)
-
-            ff_atomtypes_list = ff_tree.findall('AtomTypes')
-            ff_bondtypes_list = ff_tree.findall('BondTypes')
-            ff_angletypes_list = ff_tree.findall('AngleTypes')
-            ff_dihedraltypes_list = ff_tree.findall('DihedralTypes')
->>>>>>> 43e479ff
 
         # Consolidate AngleTypes
         for angle_types in ff_angletypes_list:
@@ -156,7 +136,6 @@
                                                               atom_types_dict,
                                                               child_tag='AngleType'))
 
-<<<<<<< HEAD
         # Consolidate DihedralTypes
         for dihedral_types in ff_dihedraltypes_list:
             dihedral_types_dict.update(parse_ff_connection_types(dihedral_types,
@@ -166,24 +145,6 @@
         ff = cls()
         ff.name = names[0]
         ff.version = versions[0]
-=======
-            # Consolidate BondTypes
-            for bond_types in ff_bondtypes_list:
-                bond_types_dict.update(parse_ff_connection_types(bond_types, atom_types_dict, child_tag='BondType'))
-
-            # Consolidate AngleTypes
-            for angle_types in ff_angletypes_list:
-                angle_types_dict.update(parse_ff_connection_types(angle_types, atom_types_dict, child_tag='AngleType'))
-
-            # Consolidate DihedralTypes
-            for dihedral_types in ff_dihedraltypes_list:
-                dihedral_types_dict.update(parse_ff_connection_types(dihedral_types,
-                                                                  atom_types_dict,
-                                                                  child_tag='DihedralType'))
-
-        ff = cls(version=versions[0], name=names[0])
-
->>>>>>> 43e479ff
         ff.atom_types = atom_types_dict
         ff.bond_types = bond_types_dict
         ff.angle_types = angle_types_dict
